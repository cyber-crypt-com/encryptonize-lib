// Copyright 2020-2022 CYBERCRYPT
//
// Licensed under the Apache License, Version 2.0 (the "License");
// you may not use this file except in compliance with the License.
// You may obtain a copy of the License at
//
//     http://www.apache.org/licenses/LICENSE-2.0
//
// Unless required by applicable law or agreed to in writing, software
// distributed under the License is distributed on an "AS IS" BASIS,
// WITHOUT WARRANTIES OR CONDITIONS OF ANY KIND, either express or implied.
// See the License for the specific language governing permissions and
// limitations under the License.

/*
Encryptonize is a library that provides easy access to data encryption with built in access control.
*/
package encryptonize

import (
	"errors"

	"github.com/gofrs/uuid"

	"github.com/cyber-crypt-com/encryptonize-lib/crypto"
	"github.com/cyber-crypt-com/encryptonize-lib/data"
)

// Error returned if a user tries to access data they are not authorized for.
var ErrNotAuthorized = errors.New("user not authorized")

// Keys contains the master key material used by Encryptonize. All keys must be 32 bytes.
type Keys struct {
	// Key Encryption Key used for wrapping randomly generated encryption keys.
	KEK []byte `koanf:"kek"`

	// Access Encryption Key used for encrypting access objects.
	AEK []byte `koanf:"aek"`

	// Token Encryption Key used for encrypting tokens.
	TEK []byte `koanf:"tek"`

	// User Encryption Key used for encrypting user data.
	UEK []byte `koanf:"uek"`

	// Group Encryption Key used for encrypting group data.
	GEK []byte `koanf:"gek"`

	// Index Encryption Key used for searchable encryption.
	IEK []byte `koanf:"iek"`
}

// Encryptonize is the entry point to the library. All main functionality is exposed through methods
// on this struct.
type Encryptonize struct {
	ObjectCryptor, AccessCryptor, TokenCryptor, UserCryptor, GroupCryptor crypto.CryptorInterface
	IndexKey                                                              []byte
}

// New creates a new instance of Encryptonize configured with the given keys.
func New(keys Keys) (Encryptonize, error) {
	objectCryptor, err := crypto.NewAESCryptor(keys.KEK)
	if err != nil {
		return Encryptonize{}, err
	}
	accessCryptor, err := crypto.NewAESCryptor(keys.AEK)
	if err != nil {
		return Encryptonize{}, err
	}
	tokenCryptor, err := crypto.NewAESCryptor(keys.TEK)
	if err != nil {
		return Encryptonize{}, err
	}
	userCryptor, err := crypto.NewAESCryptor(keys.UEK)
	if err != nil {
		return Encryptonize{}, err
	}
	groupCryptor, err := crypto.NewAESCryptor(keys.GEK)
	if err != nil {
		return Encryptonize{}, err
	}
	return Encryptonize{&objectCryptor, &accessCryptor, &tokenCryptor, &userCryptor, &groupCryptor, keys.IEK}, nil
}

////////////////////////////////////////////////////////
//                       Object                       //
////////////////////////////////////////////////////////

// Encrypt creates a new sealed object containing the provided plaintext data as well as an access
// object that controls access to that data. The calling user is automatically added to the access
// object. To grant other users access, see AddGroupsToAccess and AddUserToGroups.
//
// For all practical purposes, the size of the ciphertext in the SealedObject is len(plaintext) + 48
// bytes.
//
// The sealed object and the sealed access object are not sensitive data.
func (e *Encryptonize) Encrypt(user *data.SealedUser, object *data.Object) (data.SealedObject, data.SealedAccess, error) {
	if !user.Verify(e.UserCryptor) {
		return data.SealedObject{}, data.SealedAccess{}, ErrNotAuthorized
	}

	id, err := uuid.NewV4()
	if err != nil {
		return data.SealedObject{}, data.SealedAccess{}, err
	}

	wrappedOEK, sealedObject, err := object.Seal(id, e.ObjectCryptor)
	if err != nil {
		return data.SealedObject{}, data.SealedAccess{}, err
	}

	access := data.NewAccess(wrappedOEK)
	access.AddGroups(user.ID)
	sealedAccess, err := access.Seal(sealedObject.ID, e.AccessCryptor)
	if err != nil {
		return data.SealedObject{}, data.SealedAccess{}, err
	}

	return sealedObject, sealedAccess, nil
}

// Update creates a new sealed object containing the provided plaintext data but uses a previously
// created access object to control access to that data. The authorizing user must be part of the
// provided access object, either directly or through group membership. The access object is
// modified in-place, and any object previously associated with this access object can no longer be
// decrypted.
//
// The sealed object is not sensitive data.
func (e *Encryptonize) Update(authorizer *data.SealedUser, object *data.Object, access *data.SealedAccess) (data.SealedObject, error) {
	plainAccess, err := e.authorizeAccess(authorizer, access)
	if err != nil {
		return data.SealedObject{}, err
	}

	wrappedOEK, sealedObject, err := object.Seal(access.ID, e.ObjectCryptor)
	if err != nil {
		return data.SealedObject{}, err
	}

	plainAccess.WrappedOEK = wrappedOEK
	sealedAccess, err := plainAccess.Seal(sealedObject.ID, e.AccessCryptor)
	if err != nil {
		return data.SealedObject{}, err
	}
	*access = sealedAccess

	return sealedObject, nil
}

// Decrypt extracts the plaintext from a sealed object. The authorizing user must be part of the
// provided access object, either directly or through group membership.
//
// The unsealed object may contain sensitive data.
func (e *Encryptonize) Decrypt(authorizer *data.SealedUser, object *data.SealedObject, access *data.SealedAccess) (data.Object, error) {
	plainAccess, err := e.authorizeAccess(authorizer, access)
	if err != nil {
		return data.Object{}, err
	}

	return object.Unseal(plainAccess.WrappedOEK, e.ObjectCryptor)
}

////////////////////////////////////////////////////////
//                       Token                        //
////////////////////////////////////////////////////////

// CreateToken encapsulates the provided plaintext data in an opaque, self contained token with an
// expiry time given by TokenValidity.
<<<<<<< HEAD
//
// The contents of the token can be validated and retrieved with the GetTokenContents method.
func (e *Encryptonize) CreateToken(plaintext []byte) (SealedToken, error) {
	token := newToken(plaintext, TokenValidity)
	return token.seal(e.TokenCryptor)
=======
func (e *Encryptonize) CreateToken(plaintext []byte) (data.SealedToken, error) {
	token := data.NewToken(plaintext, data.TokenValidity)
	return token.Seal(e.TokenCryptor)
>>>>>>> 0de42ef2
}

// GetTokenContents extracts the plaintext data from a sealed token, provided that the token has not
// expired.
func (e *Encryptonize) GetTokenContents(token *data.SealedToken) ([]byte, error) {
	plainToken, err := token.Unseal(e.TokenCryptor)
	if err != nil {
		return nil, err
	}
	return plainToken.Plaintext, nil
}

////////////////////////////////////////////////////////
//                       Access                       //
////////////////////////////////////////////////////////

// GetAccessGroups extracts the set of group IDs contained in the provided access object. The
// authorizing user must be part of the access object.
//
// The set of group IDs is somewhat sensitive data, as it reveals what groups/users have access to
// the associated object.
func (e *Encryptonize) GetAccessGroups(authorizer *data.SealedUser, access *data.SealedAccess) (map[uuid.UUID]struct{}, error) {
	plainAccess, err := e.authorizeAccess(authorizer, access)
	if err != nil {
		return nil, err
	}
	return plainAccess.GetGroups(), nil
}

// AddGroupsToAccess appends the provided groups to the provided access object, giving them access
// to the associated object. The authorizing user must be part of the access object. The access
// object is modified in-place.
func (e *Encryptonize) AddGroupsToAccess(authorizer *data.SealedUser, access *data.SealedAccess, groups ...*data.SealedGroup) error {
	groupIDs, err := e.verifyGroups(groups...)
	if err != nil {
		return err
	}

	plainAccess, err := e.authorizeAccess(authorizer, access)
	if err != nil {
		return err
	}
	plainAccess.AddGroups(groupIDs...)

	*access, err = plainAccess.Seal(access.ID, e.AccessCryptor)
	return err
}

// RemoveGroupsFromAccess removes the provided groups from the provided access object, preventing
// them from accessing the associated object. The authorizing user must be part of the access
// object. The access object is modified in-place.
func (e *Encryptonize) RemoveGroupsFromAccess(authorizer *data.SealedUser, access *data.SealedAccess, groups ...*data.SealedGroup) error {
	groupIDs, err := e.verifyGroups(groups...)
	if err != nil {
		return err
	}

	plainAccess, err := e.authorizeAccess(authorizer, access)
	if err != nil {
		return err
	}
	plainAccess.RemoveGroups(groupIDs...)

	*access, err = plainAccess.Seal(access.ID, e.AccessCryptor)
	return err
}

// AuthorizeUser checks whether the provided user is part of the provided access object, i.e.
// whether they are authorized to access the associated object. An error is returned if the user is
// not authorized.
func (e *Encryptonize) AuthorizeUser(user *data.SealedUser, access *data.SealedAccess) error {
	_, err := e.authorizeAccess(user, access)
	return err
}

////////////////////////////////////////////////////////
//                        User                        //
////////////////////////////////////////////////////////

// NewUser creates a new Encryptonize user as well as an initial group for that user. The newly
// created user and group have the same ID. The user's own group contains the provided data, and the
// user is added to any additional groups provided. A randomly generated password is also created
// and returned to the caller.
//
<<<<<<< HEAD
// The SealedUser object acts as credentials for decryption so it should only be accessed by
// authenticated users.
func (e *Encryptonize) NewUser(data []byte, groups ...*SealedGroup) (SealedUser, SealedGroup, string, error) {
=======
// The sealed user and group are not sensitive data. The generated password is sensitive data.
func (e *Encryptonize) NewUser(userData []byte, groups ...*data.SealedGroup) (data.SealedUser, data.SealedGroup, string, error) {
>>>>>>> 0de42ef2
	id, err := uuid.NewV4()
	if err != nil {
		return data.SealedUser{}, data.SealedGroup{}, "", err
	}

	return e.NewUserWithID(id, userData, groups...)
}

<<<<<<< HEAD
// NewUserWithID creates a new Encryptonize user as well as an initial group for that user, both
// having the provided ID. The user's own group contains the provided data, and the user is added to
// any additional groups provided. A randomly generated password is also created and returned to the
// caller.
//
// The SealedUser object acts as credentials for decryption so it should only be accessed by
// authenticated users.
func (e *Encryptonize) NewUserWithID(id uuid.UUID, data []byte, groups ...*SealedGroup) (SealedUser, SealedGroup, string, error) {
=======
func (e *Encryptonize) NewUserWithID(id uuid.UUID, userData []byte, groups ...*data.SealedGroup) (data.SealedUser, data.SealedGroup, string, error) {
>>>>>>> 0de42ef2
	groupIDs, err := e.verifyGroups(groups...)
	if err != nil {
		return data.SealedUser{}, data.SealedGroup{}, "", err
	}

	group := data.NewGroup(userData)
	sealedGroup, err := (&group).Seal(id, e.GroupCryptor)
	if err != nil {
		return data.SealedUser{}, data.SealedGroup{}, "", err
	}

	user, pwd, err := data.NewUser(append(groupIDs, id)...)
	if err != nil {
		return data.SealedUser{}, data.SealedGroup{}, "", err
	}

	sealedUser, err := user.Seal(id, e.UserCryptor)
	if err != nil {
		return data.SealedUser{}, data.SealedGroup{}, "", err
	}

	return sealedUser, sealedGroup, pwd, nil
}

// GetUserGroups extracts user's set of group IDs.
//
// The set of group IDs is somewhat sensitive data, as it reveals what groups the user is a member
// of.
func (e *Encryptonize) GetUserGroups(user *data.SealedUser) (map[uuid.UUID]struct{}, error) {
	plainUser, err := user.Unseal(e.UserCryptor)
	if err != nil {
		return nil, err
	}
	return plainUser.GetGroups(), nil
}

// AuthenticateUser checks whether the password provided matches the user. If not, an error is
// returned.
func (e *Encryptonize) AuthenticateUser(user *data.SealedUser, password string) error {
	plainUser, err := user.Unseal(e.UserCryptor)
	if err != nil {
		return err
	}
	if err := plainUser.Authenticate(password); err != nil {
		return err
	}
	return nil
}

// ChangeUserPassword authenticates the provided sealed user with the given password and generates a new password for the user.
// It modifies the user object in place and returns the generated password.
//
// Any copies of the old sealed user must be disposed of.
func (e *Encryptonize) ChangeUserPassword(user *data.SealedUser, oldPassword string) (string, error) {
	plainUser, err := user.Unseal(e.UserCryptor)
	if err != nil {
		return "", err
	}

	newPwd, err := plainUser.ChangePassword(oldPassword)
	if err != nil {
		return "", err
	}

	*user, err = plainUser.Seal(user.ID, e.UserCryptor)
	if err != nil {
		return "", err
	}

	return newPwd, nil
}

// AddUserToGroups adds the user to the provided groups. The authorizing user must be a member of
// all the groups. The user is modified in-place.
func (e *Encryptonize) AddUserToGroups(authorizer *data.SealedUser, user *data.SealedUser, groups ...*data.SealedGroup) error {
	groupIDs, err := e.authorizeGroups(authorizer, groups...)
	if err != nil {
		return err
	}

	plainUser, err := user.Unseal(e.UserCryptor)
	if err != nil {
		return err
	}
	plainUser.AddGroups(groupIDs...)

	*user, err = plainUser.Seal(user.ID, e.UserCryptor)
	if err != nil {
		return err
	}

	return nil
}

// RemoveUserFromGroups removes the user from the provided groups. The authorizing user must be a
// member of all the groups. The user is modified in-place.
func (e *Encryptonize) RemoveUserFromGroups(authorizer *data.SealedUser, user *data.SealedUser, groups ...*data.SealedGroup) error {
	groupIDs, err := e.authorizeGroups(authorizer, groups...)
	if err != nil {
		return err
	}

	plainUser, err := user.Unseal(e.UserCryptor)
	if err != nil {
		return err
	}
	plainUser.RemoveGroups(groupIDs...)

	*user, err = plainUser.Seal(user.ID, e.UserCryptor)
	if err != nil {
		return err
	}

	return nil
}

////////////////////////////////////////////////////////
//                       Group                        //
////////////////////////////////////////////////////////

// NewGroup creates a new Encryptonize group containing the provided data. The provided user is
// automatically added to the newly created group. The user is modified in-place.
//
// The sealed group is not sensitive data.
func (e *Encryptonize) NewGroup(user *data.SealedUser, groupData []byte) (data.SealedGroup, error) {
	id, err := uuid.NewV4()
	if err != nil {
		return data.SealedGroup{}, err
	}

	group := data.NewGroup(groupData)
	sealedGroup, err := (&group).Seal(id, e.GroupCryptor)
	if err != nil {
		return data.SealedGroup{}, err
	}

	plainUser, err := user.Unseal(e.UserCryptor)
	if err != nil {
		return data.SealedGroup{}, err
	}
	plainUser.AddGroups(sealedGroup.ID)

	*user, err = plainUser.Seal(user.ID, e.UserCryptor)
	if err != nil {
		return data.SealedGroup{}, err
	}

	return sealedGroup, nil
}

// GetGroupData extracts the data contained in the provided group. The authorizing user must be a
// member of the group.
//
// The returned data may be sensitive.
func (e *Encryptonize) GetGroupData(authorizer *data.SealedUser, group *data.SealedGroup) ([]byte, error) {
	plainGroup, err := group.Unseal(e.GroupCryptor)
	if err != nil {
		return nil, err
	}

	plainAuthorizer, err := authorizer.Unseal(e.UserCryptor)
	if err != nil {
		return nil, err
	}
	if !plainAuthorizer.ContainsGroups(group.ID) {
		return nil, ErrNotAuthorized
	}

	return plainGroup.Data, nil
}

////////////////////////////////////////////////////////
//                       Index                        //
////////////////////////////////////////////////////////

// NewIndex creates a new index that can be used to map keywords to IDs (e.g. documents). This
// means that the index can be used to keep track of which keywords are contained in which IDs.
func (e *Encryptonize) NewIndex() data.Index {
	return data.NewIndex()
}

// Add adds the keyword/ID pair to index i.
func (e *Encryptonize) Add(keyword, id string, i *data.Index) error {
	if err := i.Add(e.IndexKey, keyword, id); err != nil {
		return err
	}

	return nil
}

// Search finds all IDs that contain the given keyword and returns them in plaintext.
func (e *Encryptonize) Search(keyword string, i *data.Index) ([]string, error) {
	decryptedIDs, err := i.Search(e.IndexKey, keyword)
	if err != nil {
		return nil, err
	}

	return decryptedIDs, nil
}<|MERGE_RESOLUTION|>--- conflicted
+++ resolved
@@ -166,17 +166,11 @@
 
 // CreateToken encapsulates the provided plaintext data in an opaque, self contained token with an
 // expiry time given by TokenValidity.
-<<<<<<< HEAD
 //
 // The contents of the token can be validated and retrieved with the GetTokenContents method.
-func (e *Encryptonize) CreateToken(plaintext []byte) (SealedToken, error) {
-	token := newToken(plaintext, TokenValidity)
-	return token.seal(e.TokenCryptor)
-=======
 func (e *Encryptonize) CreateToken(plaintext []byte) (data.SealedToken, error) {
 	token := data.NewToken(plaintext, data.TokenValidity)
 	return token.Seal(e.TokenCryptor)
->>>>>>> 0de42ef2
 }
 
 // GetTokenContents extracts the plaintext data from a sealed token, provided that the token has not
@@ -261,14 +255,9 @@
 // user is added to any additional groups provided. A randomly generated password is also created
 // and returned to the caller.
 //
-<<<<<<< HEAD
 // The SealedUser object acts as credentials for decryption so it should only be accessed by
 // authenticated users.
-func (e *Encryptonize) NewUser(data []byte, groups ...*SealedGroup) (SealedUser, SealedGroup, string, error) {
-=======
-// The sealed user and group are not sensitive data. The generated password is sensitive data.
 func (e *Encryptonize) NewUser(userData []byte, groups ...*data.SealedGroup) (data.SealedUser, data.SealedGroup, string, error) {
->>>>>>> 0de42ef2
 	id, err := uuid.NewV4()
 	if err != nil {
 		return data.SealedUser{}, data.SealedGroup{}, "", err
@@ -277,7 +266,6 @@
 	return e.NewUserWithID(id, userData, groups...)
 }
 
-<<<<<<< HEAD
 // NewUserWithID creates a new Encryptonize user as well as an initial group for that user, both
 // having the provided ID. The user's own group contains the provided data, and the user is added to
 // any additional groups provided. A randomly generated password is also created and returned to the
@@ -285,10 +273,7 @@
 //
 // The SealedUser object acts as credentials for decryption so it should only be accessed by
 // authenticated users.
-func (e *Encryptonize) NewUserWithID(id uuid.UUID, data []byte, groups ...*SealedGroup) (SealedUser, SealedGroup, string, error) {
-=======
 func (e *Encryptonize) NewUserWithID(id uuid.UUID, userData []byte, groups ...*data.SealedGroup) (data.SealedUser, data.SealedGroup, string, error) {
->>>>>>> 0de42ef2
 	groupIDs, err := e.verifyGroups(groups...)
 	if err != nil {
 		return data.SealedUser{}, data.SealedGroup{}, "", err
