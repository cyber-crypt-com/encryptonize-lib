--- conflicted
+++ resolved
@@ -129,12 +129,6 @@
 		decryptedID, err = i.getNextIdentifier(decryptedID, tagger, cryptor)
 		if err == io.ErrNotFound {
 			break
-<<<<<<< HEAD
-=======
-		}
-		if err != nil {
-			return nil, err
->>>>>>> 19c8b9f4
 		}
 		if err != nil {
 			return nil, err
@@ -178,12 +172,6 @@
 		decryptedID, err = i.getNextIdentifier(decryptedID, tagger, cryptor)
 		if err == io.ErrNotFound {
 			break
-<<<<<<< HEAD
-=======
-		}
-		if err != nil {
-			return err
->>>>>>> 19c8b9f4
 		}
 		if err != nil {
 			return err
